--- conflicted
+++ resolved
@@ -35,15 +35,9 @@
 type MessageType string
 
 const (
-<<<<<<< HEAD
-	MessageTypeInfo   MessageType = "info"
-	MessageTypeGraph  MessageType = "graph"
-	MessageTypeStatus MessageType = "status"
-=======
 	MessageTypeRepository MessageType = "repository"
 	MessageTypeGraph      MessageType = "graph"
 	MessageTypeStatus     MessageType = "status"
->>>>>>> 9fad1427
 )
 
 type UpdateMessage struct {
@@ -60,15 +54,9 @@
 	// This is optimal since reads vastly outnumber writes.
 	mu     sync.RWMutex
 	cached struct {
-<<<<<<< HEAD
-		info   *gitcore.Repository
-		graph  interface{}
-		status interface{}
-=======
 		repoInfo *gitcore.RepositoryInfo
 		graph    interface{}
 		status   interface{}
->>>>>>> 9fad1427
 	}
 
 	// Client registry and its lock
@@ -106,11 +94,7 @@
 
 	// REST API endpoints are for initial page load and backward compatibility.
 	// Clients should prefer WebSocket for live updates.
-<<<<<<< HEAD
-	http.HandleFunc("/api/info", s.handleInfo)
-=======
 	http.HandleFunc("/api/repository", s.handleRepository)
->>>>>>> 9fad1427
 	http.HandleFunc("/api/graph", s.handleGraph)
 	http.HandleFunc("/api/status", s.handleStatus)
 
@@ -145,11 +129,7 @@
 	s.mu.RLock()
 	defer s.mu.RUnlock()
 	w.Header().Set("Content-Type", "application/json")
-<<<<<<< HEAD
-	json.NewEncoder(w).Encode(s.cached.info)
-=======
 	json.NewEncoder(w).Encode(s.cached.repoInfo)
->>>>>>> 9fad1427
 }
 
 func (s *Server) handleGraph(w http.ResponseWriter, r *http.Request) {
@@ -276,11 +256,7 @@
 	defer s.mu.RUnlock()
 
 	messages := []UpdateMessage{
-<<<<<<< HEAD
-		{Type: string(MessageTypeInfo), Data: s.cached.info},
-=======
 		{Type: string(MessageTypeRepository), Data: s.cached.repoInfo},
->>>>>>> 9fad1427
 		{Type: string(MessageTypeGraph), Data: s.cached.graph},
 		{Type: string(MessageTypeStatus), Data: s.cached.status},
 	}
